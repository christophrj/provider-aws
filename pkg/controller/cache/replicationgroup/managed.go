/*
Copyright 2019 The Crossplane Authors.

Licensed under the Apache License, Version 2.0 (the "License");
you may not use this file except in compliance with the License.
You may obtain a copy of the License at

    http://www.apache.org/licenses/LICENSE-2.0

Unless required by applicable law or agreed to in writing, software
distributed under the License is distributed on an "AS IS" BASIS,
WITHOUT WARRANTIES OR CONDITIONS OF ANY KIND, either express or implied.
See the License for the specific language governing permissions and
limitations under the License.
*/

package replicationgroup

import (
	"context"
	"reflect"
<<<<<<< HEAD
	"strconv"
	"strings"
=======
>>>>>>> 71345836

	"github.com/aws/aws-sdk-go-v2/aws"
	awselasticache "github.com/aws/aws-sdk-go-v2/service/elasticache"
	awselasticachetypes "github.com/aws/aws-sdk-go-v2/service/elasticache/types"
	xpv1 "github.com/crossplane/crossplane-runtime/apis/common/v1"
	"github.com/crossplane/crossplane-runtime/pkg/connection"
	"github.com/crossplane/crossplane-runtime/pkg/controller"
	"github.com/crossplane/crossplane-runtime/pkg/event"
	"github.com/crossplane/crossplane-runtime/pkg/meta"
	"github.com/crossplane/crossplane-runtime/pkg/password"
	"github.com/crossplane/crossplane-runtime/pkg/reconciler/managed"
	"github.com/crossplane/crossplane-runtime/pkg/resource"
	"github.com/pkg/errors"
	ctrl "sigs.k8s.io/controller-runtime"
	"sigs.k8s.io/controller-runtime/pkg/client"

	"github.com/crossplane-contrib/provider-aws/apis/cache/v1beta1"
	"github.com/crossplane-contrib/provider-aws/apis/v1alpha1"
	"github.com/crossplane-contrib/provider-aws/pkg/clients/elasticache"
	"github.com/crossplane-contrib/provider-aws/pkg/features"
	connectaws "github.com/crossplane-contrib/provider-aws/pkg/utils/connect/aws"
	errorutils "github.com/crossplane-contrib/provider-aws/pkg/utils/errors"
	"github.com/crossplane-contrib/provider-aws/pkg/utils/pointer"
	custommanaged "github.com/crossplane-contrib/provider-aws/pkg/utils/reconciler/managed"
)

// Error strings.
const (
	errUpdateReplicationGroupCR            = "cannot update ReplicationGroup Custom Resource"
	errGetCacheClusterList                 = "cannot get cache cluster list"
	errNotReplicationGroup                 = "managed resource is not an ElastiCache replication group"
	errDescribeReplicationGroup            = "cannot describe ElastiCache replication group"
	errGenerateAuthToken                   = "cannot generate ElastiCache auth token"
	errCreateReplicationGroup              = "cannot create ElastiCache replication group"
	errModifyReplicationGroup              = "cannot modify ElastiCache replication group"
	errDeleteReplicationGroup              = "cannot delete ElastiCache replication group"
	errModifyReplicationGroupSC            = "cannot modify ElastiCache replication group shard configuration"
	errModifyReplicationGroupCC            = "cannot modify ElastiCache replication group num cache clusters"
	errListReplicationGroupTags            = "cannot list ElastiCache replication group tags"
	errUpdateReplicationGroupTags          = "cannot update ElastiCache replication group tags"
	errReplicationGroupCacheClusterMinimum = "at least 1 replica is required"
	errReplicationGroupCacheClusterMaximum = "maximum of 5 replicas are allowed"
	errVersionInput                        = "unable to parse version number"
)

// SetupReplicationGroup adds a controller that reconciles ReplicationGroups.
func SetupReplicationGroup(mgr ctrl.Manager, o controller.Options) error {
	name := managed.ControllerName(v1beta1.ReplicationGroupGroupKind)

	cps := []managed.ConnectionPublisher{managed.NewAPISecretPublisher(mgr.GetClient(), mgr.GetScheme())}
	if o.Features.Enabled(features.EnableAlphaExternalSecretStores) {
		cps = append(cps, connection.NewDetailsManager(mgr.GetClient(), v1alpha1.StoreConfigGroupVersionKind))
	}

	reconcilerOpts := []managed.ReconcilerOption{
		managed.WithCriticalAnnotationUpdater(custommanaged.NewRetryingCriticalAnnotationUpdater(mgr.GetClient())),
		managed.WithExternalConnecter(&connector{kube: mgr.GetClient(), newClientFn: elasticache.NewClient}),
		managed.WithInitializers(managed.NewNameAsExternalName(mgr.GetClient())),
		managed.WithReferenceResolver(managed.NewAPISimpleReferenceResolver(mgr.GetClient())),
		managed.WithPollInterval(o.PollInterval),
		managed.WithLogger(o.Logger.WithValues("controller", name)),
		managed.WithRecorder(event.NewAPIRecorder(mgr.GetEventRecorderFor(name))),
		managed.WithConnectionPublishers(cps...),
	}

	if o.Features.Enabled(features.EnableAlphaManagementPolicies) {
		reconcilerOpts = append(reconcilerOpts, managed.WithManagementPolicies())
	}

	r := managed.NewReconciler(mgr,
		resource.ManagedKind(v1beta1.ReplicationGroupGroupVersionKind),
		reconcilerOpts...)

	return ctrl.NewControllerManagedBy(mgr).
		Named(name).
		WithOptions(o.ForControllerRuntime()).
		WithEventFilter(resource.DesiredStateChanged()).
		For(&v1beta1.ReplicationGroup{}).
		Complete(r)
}

type connector struct {
	kube        client.Client
	newClientFn func(config aws.Config) elasticache.Client
}

func (c *connector) Connect(ctx context.Context, mg resource.Managed) (managed.ExternalClient, error) {
	cr, ok := mg.(*v1beta1.ReplicationGroup)
	if !ok {
		return nil, errors.New(errNotReplicationGroup)
	}
	cfg, err := connectaws.GetConfig(ctx, c.kube, mg, aws.ToString(cr.Spec.ForProvider.Region))
	if err != nil {
		return nil, err
	}
	return &external{c.newClientFn(*cfg), c.kube}, nil
}

type external struct {
	client elasticache.Client
	kube   client.Client
}

func (e *external) Observe(ctx context.Context, mg resource.Managed) (managed.ExternalObservation, error) { //nolint:gocyclo
	cr, ok := mg.(*v1beta1.ReplicationGroup)
	if !ok {
		return managed.ExternalObservation{}, errors.New(errNotReplicationGroup)
	}

	rsp, err := e.client.DescribeReplicationGroups(ctx, elasticache.NewDescribeReplicationGroupsInput(meta.GetExternalName(cr)))
	if err != nil {
		return managed.ExternalObservation{ResourceExists: false}, errorutils.Wrap(resource.Ignore(elasticache.IsNotFound, err), errDescribeReplicationGroup)
	}
	// DescribeReplicationGroups can return one or many replication groups. We
	// ask for one group by name, so we should get either a single element list
	// or an error.
	rg := rsp.ReplicationGroups[0]
	ccList, err := getCacheClusterList(ctx, e.client, rg.MemberClusters)
	if err != nil {
		return managed.ExternalObservation{}, errorutils.Wrap(err, errGetCacheClusterList)
	}
	var oneCC awselasticachetypes.CacheCluster
	if len(ccList) > 0 {
		oneCC = ccList[0]
	}

	current := cr.Spec.ForProvider.DeepCopy()
	elasticache.LateInitialize(&cr.Spec.ForProvider, rg, oneCC)
	if !reflect.DeepEqual(current, &cr.Spec.ForProvider) {
		if err := e.kube.Update(ctx, cr); err != nil {
			return managed.ExternalObservation{}, errors.Wrap(err, errUpdateReplicationGroupCR)
		}
	}
	cr.Status.AtProvider = elasticache.GenerateObservation(rg)

	switch cr.Status.AtProvider.Status {
	case v1beta1.StatusAvailable:
		cr.Status.SetConditions(xpv1.Available())
	case v1beta1.StatusCreating:
		cr.Status.SetConditions(xpv1.Creating())
	case v1beta1.StatusDeleting:
		cr.Status.SetConditions(xpv1.Deleting())
	default:
		cr.Status.SetConditions(xpv1.Unavailable())
	}

	var tagsNeedUpdate bool
	if cr.Status.AtProvider.Status == v1beta1.StatusAvailable {
		tags, err := e.client.ListTagsForResource(ctx, elasticache.NewListTagsForResourceInput(rg.ARN))
		if err != nil {
			return managed.ExternalObservation{}, errorutils.Wrap(resource.Ignore(elasticache.IsNotFound, err), errListReplicationGroupTags)
		}
		tagsNeedUpdate = elasticache.ReplicationGroupTagsNeedsUpdate(cr.Spec.ForProvider.Tags, tags.TagList)
	}

	rgDiff := elasticache.ReplicationGroupNeedsUpdate(cr.Spec.ForProvider, rg, ccList)
	return managed.ExternalObservation{
		ResourceExists: true,
		ResourceUpToDate: rgDiff == "" &&
			!elasticache.ReplicationGroupShardConfigurationNeedsUpdate(cr.Spec.ForProvider, rg) &&
			!tagsNeedUpdate,
		ConnectionDetails: elasticache.ConnectionEndpoint(rg),
		Diff:              rgDiff,
	}, nil
}

func (e *external) Create(ctx context.Context, mg resource.Managed) (managed.ExternalCreation, error) {
	cr, ok := mg.(*v1beta1.ReplicationGroup)
	if !ok {
		return managed.ExternalCreation{}, errors.New(errNotReplicationGroup)
	}

	cr.Status.SetConditions(xpv1.Creating())

	// Our create request will fail if auth is enabled but transit encryption is
	// not. We don't check for the latter here because it's less surprising to
	// submit the request as the operator intended and let the reconcile fail
	// with an explanatory message from AWS explaining that transit encryption
	// is required.
	var token *string
	if aws.ToBool(cr.Spec.ForProvider.AuthEnabled) {
		t, err := password.Generate()
		if err != nil {
			return managed.ExternalCreation{}, errorutils.Wrap(err, errGenerateAuthToken)
		}
		token = &t
	}
	_, err := e.client.CreateReplicationGroup(ctx, elasticache.NewCreateReplicationGroupInput(cr.Spec.ForProvider, meta.GetExternalName(cr), token))
	if err != nil {
		return managed.ExternalCreation{}, errorutils.Wrap(resource.Ignore(elasticache.IsAlreadyExists, err), errCreateReplicationGroup)
	}
	if token != nil {
		return managed.ExternalCreation{

			ConnectionDetails: managed.ConnectionDetails{
				xpv1.ResourceCredentialsSecretPasswordKey: []byte(*token),
			},
		}, nil
	}
	return managed.ExternalCreation{}, nil
}

func (e *external) Update(ctx context.Context, mg resource.Managed) (managed.ExternalUpdate, error) { //nolint:gocyclo
	cr, ok := mg.(*v1beta1.ReplicationGroup)
	if !ok {
		return managed.ExternalUpdate{}, errors.New(errNotReplicationGroup)
	}
	// NOTE(muvaf): AWS API rejects modification requests if the state is not
	// `available`
	if cr.Status.AtProvider.Status != v1beta1.StatusAvailable {
		return managed.ExternalUpdate{}, nil
	}

	// updates the engine version to the required format
	var version *string
	version, err := getVersion(cr.Spec.ForProvider.EngineVersion)
	if err != nil {
		return managed.ExternalUpdate{}, errorutils.Wrap(err, errVersionInput)
	}
	cr.Spec.ForProvider.EngineVersion = version

	rsp, err := e.client.DescribeReplicationGroups(ctx, elasticache.NewDescribeReplicationGroupsInput(meta.GetExternalName(cr)))
	if err != nil {
		return managed.ExternalUpdate{}, errorutils.Wrap(err, errDescribeReplicationGroup)
	}
	rg := rsp.ReplicationGroups[0]

	if elasticache.ReplicationGroupShardConfigurationNeedsUpdate(cr.Spec.ForProvider, rg) {
		_, err = e.client.ModifyReplicationGroupShardConfiguration(ctx, elasticache.NewModifyReplicationGroupShardConfigurationInput(cr.Spec.ForProvider, meta.GetExternalName(cr), rg))
		if err != nil {
			return managed.ExternalUpdate{}, errorutils.Wrap(err, errModifyReplicationGroupSC)
		}
		// we can only do one change at a time, so we'll have to return early here
		return managed.ExternalUpdate{}, nil
	}

	ccList, err := getCacheClusterList(ctx, e.client, rg.MemberClusters)
	if err != nil {
		return managed.ExternalUpdate{}, errorutils.Wrap(err, errGetCacheClusterList)
	}

	if elasticache.ReplicationGroupNumCacheClustersNeedsUpdate(cr.Spec.ForProvider, ccList) {
		err := e.updateReplicationGroupNumCacheClusters(ctx, meta.GetExternalName(cr), len(ccList), aws.ToInt(cr.Spec.ForProvider.NumCacheClusters))
		if err != nil {
			return managed.ExternalUpdate{}, errorutils.Wrap(err, errModifyReplicationGroupCC)
		}
		return managed.ExternalUpdate{}, nil
	}

	if diff := elasticache.ReplicationGroupNeedsUpdate(cr.Spec.ForProvider, rg, ccList); diff != "" {
		_, err = e.client.ModifyReplicationGroup(ctx, elasticache.NewModifyReplicationGroupInput(cr.Spec.ForProvider, meta.GetExternalName(cr)))
		if err != nil {
			return managed.ExternalUpdate{}, errorutils.Wrap(err, errModifyReplicationGroup)
		}
		return managed.ExternalUpdate{}, nil

	}
	err = e.updateTags(ctx, cr.Spec.ForProvider.Tags, rg.ARN)
	return managed.ExternalUpdate{}, errorutils.Wrap(err, errUpdateReplicationGroupTags)
}

func (e *external) Delete(ctx context.Context, mg resource.Managed) error {
	cr, ok := mg.(*v1beta1.ReplicationGroup)
	if !ok {
		return errors.New(errNotReplicationGroup)
	}
	mg.SetConditions(xpv1.Deleting())
	if cr.Status.AtProvider.Status == v1beta1.StatusDeleting {
		return nil
	}
	_, err := e.client.DeleteReplicationGroup(ctx, elasticache.NewDeleteReplicationGroupInput(meta.GetExternalName(cr)))
	return errorutils.Wrap(resource.Ignore(elasticache.IsNotFound, err), errDeleteReplicationGroup)
}

func (e *external) updateTags(ctx context.Context, tags []v1beta1.Tag, arn *string) error {
	resp, err := e.client.ListTagsForResource(ctx, elasticache.NewListTagsForResourceInput(arn))
	if err != nil {
		return errorutils.Wrap(err, errListReplicationGroupTags)
	}
	add, remove := elasticache.DiffTags(tags, resp.TagList)
	if len(remove) != 0 {
		if _, err := e.client.RemoveTagsFromResource(ctx, &awselasticache.RemoveTagsFromResourceInput{ResourceName: arn, TagKeys: remove}); err != nil {
			return errorutils.Wrap(err, errUpdateReplicationGroupTags)
		}
	}
	if len(add) != 0 {
		addTags := []awselasticachetypes.Tag{}
		for k, v := range add {
			addTags = append(addTags, awselasticachetypes.Tag{Key: aws.String(k), Value: aws.String(v)})
		}
		if _, err := e.client.AddTagsToResource(ctx, &awselasticache.AddTagsToResourceInput{ResourceName: arn, Tags: addTags}); err != nil {
			return errorutils.Wrap(err, errUpdateReplicationGroupTags)
		}
	}
	return nil
}

func getCacheClusterList(ctx context.Context, client awselasticache.DescribeCacheClustersAPIClient, idList []string) ([]awselasticachetypes.CacheCluster, error) {
	if len(idList) < 1 {
		return nil, nil
	}
	ccList := make([]awselasticachetypes.CacheCluster, len(idList))
	for i, cc := range idList {
		rsp, err := client.DescribeCacheClusters(ctx, elasticache.NewDescribeCacheClustersInput(cc))
		if err != nil {
			return nil, err
		}
		ccList[i] = rsp.CacheClusters[0]
	}
	return ccList, nil
}

// updateReplicationGroupNumCacheClusters updates the number of Cache Clusters in a replica group
func (e *external) updateReplicationGroupNumCacheClusters(ctx context.Context, replicaGroup string, existingClusterSize, desiredClusterSize int) error {
	// Cache clusters consist of 1 primary and 1-5 replicas.
	// The AWS API modifies the number of replicas
	newReplicaCount := desiredClusterSize - 1
	switch {
	case newReplicaCount < 1:
		return errors.New(errReplicationGroupCacheClusterMinimum)
	case newReplicaCount > 5:
		return errors.New(errReplicationGroupCacheClusterMaximum)
	case desiredClusterSize > existingClusterSize:
		input := elasticache.NewIncreaseReplicaCountInput(replicaGroup, pointer.ToIntAsInt32(newReplicaCount))
		_, err := e.client.IncreaseReplicaCount(ctx, input)
		return err
	case desiredClusterSize < existingClusterSize:
		input := elasticache.NewDecreaseReplicaCountInput(replicaGroup, pointer.ToIntAsInt32(newReplicaCount))
		_, err := e.client.DecreaseReplicaCount(ctx, input)
		return err
	default:
		return nil
	}
}

func getVersion(version *string) (*string, error) {
	versionSplit := strings.Split(aws.ToString(version), ".")
	version1, err := strconv.Atoi(versionSplit[0])
	if err != nil {
		return nil, errors.Wrap(err, errVersionInput)
	}
	versionOut := strconv.Itoa(version1)
	if len(versionSplit) > 1 {
		version2, err := strconv.Atoi(versionSplit[1])
		if err != nil {
			return nil, errors.Wrap(err, errVersionInput)
		}
		versionOut += "." + strconv.Itoa(version2)
	}
	return &versionOut, nil
}<|MERGE_RESOLUTION|>--- conflicted
+++ resolved
@@ -19,11 +19,8 @@
 import (
 	"context"
 	"reflect"
-<<<<<<< HEAD
 	"strconv"
 	"strings"
-=======
->>>>>>> 71345836
 
 	"github.com/aws/aws-sdk-go-v2/aws"
 	awselasticache "github.com/aws/aws-sdk-go-v2/service/elasticache"
